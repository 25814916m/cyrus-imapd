--- conflicted
+++ resolved
@@ -324,16 +324,7 @@
 
 static struct carddav_db *my_carddav_open(struct mailbox *mailbox)
 {
-<<<<<<< HEAD
-    if (httpd_userid && mboxname_userownsmailbox(httpd_userid, mailbox->name)) {
-	return auth_carddavdb;
-    }
-    else {
-	return carddav_open_mailbox(mailbox, CARDDAV_CREATE);
-    }
-=======
     return carddav_open_mailbox(mailbox);
->>>>>>> 81c940b7
 }
 
 
@@ -905,15 +896,11 @@
 	    propfind_by_collection(txn->req_tgt.mboxname, 0, 0, fctx);
 	}
 	else {
-<<<<<<< HEAD
 	    /* Add responses for all contained addressbook collections */
-=======
-	    /* Add responses for all contained calendar collections */
 	    /* XXX - support cross-user propfind here, just like caldav */
->>>>>>> 81c940b7
 	    strlcat(txn->req_tgt.mboxname, ".%", sizeof(txn->req_tgt.mboxname));
 	    mboxlist_findall(NULL,  /* internal namespace */
-			     txn->req_tgt.mboxname, 1, httpd_userid, 
+			     txn->req_tgt.mboxname, 1, httpd_userid,
 			     httpd_authstate, propfind_by_collection, fctx);
 	}
 
@@ -926,316 +913,4 @@
     }
 
     return (ret ? ret : HTTP_MULTI_STATUS);
-<<<<<<< HEAD
-=======
-}
-
-
-static int report_card_multiget(struct transaction_t *txn,
-				xmlNodePtr inroot, struct propfind_ctx *fctx)
-{
-    int r, ret = 0;
-    struct mailbox *mailbox = NULL;
-    xmlNodePtr node;
-    struct buf uri = BUF_INITIALIZER;
-
-    fctx->open_db = (db_open_proc_t) &my_carddav_open;
-    fctx->close_db = (db_close_proc_t) &my_carddav_close;
-    fctx->davdb = NULL;
-
-    /* Get props for each href */
-    for (node = inroot->children; node; node = node->next) {
-	if ((node->type == XML_ELEMENT_NODE) &&
-	    !xmlStrcmp(node->name, BAD_CAST "href")) {
-	    xmlChar *href = xmlNodeListGetString(inroot->doc, node->children, 1);
-	    int len = xmlStrlen(href);
-	    struct request_target_t tgt;
-	    struct carddav_data *cdata;
-	    struct carddav_db *current_db;
-
-	    buf_ensure(&uri, len+1);
-	    xmlURIUnescapeString((const char *) href, len, uri.s);
-	    xmlFree(href);
-
-	    /* Parse the path */
-	    memset(&tgt, 0, sizeof(struct request_target_t));
-	    tgt.namespace = URL_NS_CALENDAR;
-
-	    if ((r = carddav_parse_path(uri.s, &tgt, &fctx->err->desc))) {
-		ret = r;
-		goto done;
-	    }
-
-	    fctx->req_tgt = &tgt;
-
-	    /* Check if we already have this mailbox open */
-	    if (!mailbox || strcmp(mailbox->name, tgt.mboxname)) {
-		mailbox_close(&mailbox);
-
-		/* Open mailbox for reading */
-		r = mailbox_open_irl(tgt.mboxname, &mailbox);
-		if (r && r != IMAP_MAILBOX_NONEXISTENT) {
-		    syslog(LOG_ERR, "http_mailbox_open(%s) failed: %s",
-			   tgt.mboxname, error_message(r));
-		    txn->error.desc = error_message(r);
-		    ret = HTTP_SERVER_ERROR;
-		    goto done;
-		}
-
-		fctx->mailbox = mailbox;
-	    }
-
-	    if (!fctx->mailbox || !tgt.resource) {
-		/* Add response for missing target */
-		xml_add_response(fctx, HTTP_NOT_FOUND, 0);
-		continue;
-	    }
-
-	    /* Open the DAV DB corresponding to the mailbox */
-	    current_db = fctx->davdb;
-	    fctx->davdb = fctx->open_db(fctx->mailbox);
-	    fctx->close_db(current_db);
-
-	    /* Find message UID for the resource */
-	    carddav_lookup_resource(fctx->davdb,
-				   tgt.mboxname, tgt.resource, 0, &cdata, 0);
-	    cdata->dav.resource = tgt.resource;
-	    /* XXX  Check errors */
-
-	    propfind_by_resource(fctx, cdata);
-	}
-    }
-
-  done:
-    if (fctx->davdb) {
-	fctx->close_db(fctx->davdb);
-	fctx->davdb = NULL;
-    }
-    mailbox_close(&mailbox);
-    buf_free(&uri);
-
-    return (ret ? ret : HTTP_MULTI_STATUS);
-}
-
-
-
-/* Store the vCard data in the specified addressbook/resource */
-static int store_resource(struct transaction_t *txn, struct vparse_card *vcard,
-			  struct mailbox *mailbox, const char *resource,
-			  struct carddav_db *carddavdb, int overwrite,
-			  unsigned flags)
-{
-    int ret = HTTP_CREATED, r;
-    struct vparse_entry *ventry;
-    struct carddav_data *cdata;
-    FILE *f = NULL;
-    struct index_record oldrecord;
-    struct stagemsg *stage;
-    char *header;
-    const char *version = NULL, *uid = NULL, *fullname = NULL;
-    quota_t qdiffs[QUOTA_NUMRESOURCES] = QUOTA_DIFFS_DONTCARE_INITIALIZER;
-    uint32_t expunge_uid = 0;
-    time_t now = time(NULL);
-    char datestr[80];
-    struct appendstate as;
-
-    /* Fetch some important properties */
-    for (ventry = vcard->properties; ventry; ventry = ventry->next) {
-	const char *name = ventry->name;
-	const char *propval = ventry->v.value;
-
-	if (!name) continue;
-	if (!propval) continue;
-
-	if (!strcmp(name, "version")) {
-	    version = propval;
-	    if (strcmp(version, "3.0")) {
-		txn->error.precond = CARDDAV_SUPP_DATA;
-		ret = HTTP_FORBIDDEN;
-		goto done;
-	    }
-	}
-
-	else if (!strcmp(name, "uid"))
-	    uid = propval;
-
-	else if (!strcmp(name, "fn"))
-	    fullname = propval;
-    }
-
-    /* Sanity check data */
-    if (!version || !uid || !fullname) {
-	txn->error.precond = CARDDAV_VALID_DATA;
-	ret = HTTP_FORBIDDEN;
-	goto done;
-    }
-
-    /* Check for existing vCard UID */
-    carddav_lookup_uid(carddavdb, uid, 0, &cdata);
-    if (!(flags & NO_DUP_CHECK) &&
-	cdata->dav.mailbox && !strcmp(cdata->dav.mailbox, mailbox->name) &&
-	strcmp(cdata->dav.resource, resource)) {
-	/* CARDDAV:no-uid-conflict */
-	const char *owner = mboxname_to_userid(cdata->dav.mailbox);
-
-	txn->error.precond = CARDDAV_UID_CONFLICT;
-	assert(!buf_len(&txn->buf));
-	buf_printf(&txn->buf, "%s/user/%s/%s/%s",
-		   namespace_addressbook.prefix, owner,
-		   strrchr(cdata->dav.mailbox, '.')+1, cdata->dav.resource);
-	txn->error.resource = buf_cstring(&txn->buf);
-	ret = HTTP_FORBIDDEN;
-	goto done;
-    }
-
-    if (cdata->dav.imap_uid) {
-	/* Fetch index record for the resource */
-	r = mailbox_find_index_record(mailbox, cdata->dav.imap_uid, &oldrecord, NULL);
-
-	if (overwrite == OVERWRITE_CHECK) {
-	    /* Check any preconditions */
-	    const char *etag = message_guid_encode(&oldrecord.guid);
-	    time_t lastmod = oldrecord.internaldate;
-	    int precond = check_precond(txn, cdata, etag, lastmod);
-
-	    if (precond != HTTP_OK) {
-		ret = HTTP_PRECOND_FAILED;
-		goto done;
-	    }
-	}
-
-	expunge_uid = oldrecord.uid;
-    }
-
-    /* Prepare to stage the message */
-    if (!(f = append_newstage(mailbox->name, now, 0, &stage))) {
-	syslog(LOG_ERR, "append_newstage(%s) failed", mailbox->name);
-	txn->error.desc = "append_newstage() failed\r\n";
-	ret = HTTP_SERVER_ERROR;
-	goto done;
-    }
-
-    /* Create iMIP header for resource */
-
-    /* XXX  This needs to be done via an LDAP/DB lookup */
-    header = charset_encode_mimeheader(proxy_userid, 0);
-    fprintf(f, "From: %s <>\r\n", header);
-    free(header);
-
-    header = charset_encode_mimeheader(fullname, 0);
-    fprintf(f, "Subject: %s\r\n", header);
-    free(header);
-
-    time_to_rfc822(now, datestr, sizeof(datestr));
-
-    fprintf(f, "Date: %s\r\n", datestr);
-
-    fprintf(f, "Message-ID: <%s@%s>\r\n", uid, config_servername);
-
-    fprintf(f, "Content-Type: text/vcard; charset=utf-8\r\n");
-
-    fprintf(f, "Content-Length: %u\r\n", (unsigned)buf_len(&txn->req_body.payload));
-    fprintf(f, "Content-Disposition: inline; filename=\"%s\"\r\n", resource);
-
-    /* XXX  Check domain of data and use appropriate CTE */
-
-    fprintf(f, "MIME-Version: 1.0\r\n");
-    fprintf(f, "\r\n");
-
-    /* Write the vCard data to the file */
-    fprintf(f, "%s", buf_cstring(&txn->req_body.payload));
-
-    qdiffs[QUOTA_STORAGE] = ftell(f);
-    qdiffs[QUOTA_MESSAGE] = 1;
-
-    fclose(f);
-
-    /* Prepare to append the iMIP message to calendar mailbox */
-    if ((r = append_setup_mbox(&as, mailbox, httpd_userid, httpd_authstate, 0, qdiffs, 0, 0, EVENT_MESSAGE_NEW|EVENT_CALENDAR))) {
-	syslog(LOG_ERR, "append_setup(%s) failed: %s",
-	       mailbox->name, error_message(r));
-	ret = HTTP_SERVER_ERROR;
-	txn->error.desc = "append_setup() failed\r\n";
-    }
-    else {
-	struct body *body = NULL;
-	strarray_t *flaglist = NULL;
-	struct entryattlist *annots = NULL;
-
-	if (expunge_uid) {
-	    flaglist = mailbox_extract_flags(mailbox, &oldrecord, httpd_userid);
-	    annots = mailbox_extract_annots(mailbox, &oldrecord);
-	}
-
-	/* Append the iMIP file to the calendar mailbox */
-	if ((r = append_fromstage(&as, &body, stage, now, flaglist, 0, annots))) {
-	    syslog(LOG_ERR, "append_fromstage() failed");
-	    ret = HTTP_SERVER_ERROR;
-	    txn->error.desc = "append_fromstage() failed\r\n";
-	}
-	if (body) {
-	    message_free_body(body);
-	    free(body);
-	}
-	strarray_free(flaglist);
-	freeentryatts(annots);
-
-	if (r) append_abort(&as);
-	else {
-	    /* Commit the append to the calendar mailbox */
-	    r = append_commit(&as);
-	    if (r) {
-		syslog(LOG_ERR, "append_commit() failed");
-		ret = HTTP_SERVER_ERROR;
-		txn->error.desc = "append_commit() failed\r\n";
-	    }
-	    else {
-		/* append_commit() returns a write-locked index */
-		struct index_record newrecord;
-
-		/* Read index record for new message (always the last one) */
-		mailbox_read_index_record(mailbox, mailbox->i.num_records,
-					  &newrecord);
-
-		if (expunge_uid) {
-		    /* Now that we have the replacement message in place
-		       and the mailbox locked, re-read the old record
-		       and see if we should overwrite it.  Either way,
-		       one of our records will have to be expunged.
-		    */
-		    int userflag;
-
-		    ret = HTTP_NO_CONTENT;
-
-		    /* Perform the actual expunge */
-		    r = mailbox_user_flag(mailbox, DFLAG_UNBIND, &userflag, 1);
-		    if (!r) {
-			oldrecord.user_flags[userflag/32] |= 1<<(userflag&31);
-			oldrecord.system_flags |= FLAG_EXPUNGED;
-			r = mailbox_rewrite_index_record(mailbox, &oldrecord);
-		    }
-		    if (r) {
-			syslog(LOG_ERR, "expunging record (%s) failed: %s",
-			       mailbox->name, error_message(r));
-			txn->error.desc = error_message(r);
-			ret = HTTP_SERVER_ERROR;
-		    }
-		}
-
-		if (!r) {
-		    struct resp_body_t *resp_body = &txn->resp_body;
-
-		    /* Tell client about the new resource */
-		    resp_body->lastmod = newrecord.internaldate;
-		    resp_body->etag = message_guid_encode(&newrecord.guid);
-		}
-	    }
-	}
-    }
-
-    append_removestage(stage);
-
-done:
-    return ret;
->>>>>>> 81c940b7
 }